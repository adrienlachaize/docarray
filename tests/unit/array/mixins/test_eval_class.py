import copy

import numpy as np
import pytest

from docarray import DocumentArray, Document


@pytest.mark.parametrize(
    'storage, config',
    [
        ('memory', {}),
        ('weaviate', {}),
        ('sqlite', {}),
        ('annlite', {'n_dim': 256}),
        ('qdrant', {'n_dim': 256}),
        ('elasticsearch', {'n_dim': 256}),
        ('redis', {'n_dim': 256}),
    ],
)
@pytest.mark.parametrize(
    'metric_fn, kwargs',
    [
        ('r_precision', {}),
        ('precision_at_k', {}),
        ('hit_at_k', {}),
        ('average_precision', {}),
        ('reciprocal_rank', {}),
        ('recall_at_k', {'max_rel': 9}),
        ('f1_score_at_k', {'max_rel': 9}),
        ('ndcg_at_k', {}),
    ],
)
def test_eval_mixin_perfect_match(metric_fn, kwargs, storage, config, start_storage):
    da1 = DocumentArray.empty(10)
    da1.embeddings = np.random.random([10, 256])
    da1_index = DocumentArray(da1, storage=storage, config=config)
    da1.match(da1_index, exclude_self=True)
<<<<<<< HEAD
    r = da1.evaluate(ground_truth=da1, metrics=metric_fn, strict=False, **kwargs)[
        metric_fn
    ]
=======
    r = da1.evaluate(ground_truth=da1, metric=metric_fn, strict=False, **kwargs)
>>>>>>> ea1ccf2f
    assert isinstance(r, float)
    assert r == 1.0
    for d in da1:
        assert d.evaluations[metric_fn].value == 1.0


@pytest.mark.parametrize(
    'storage, config',
    [
        ('memory', {}),
        ('weaviate', {}),
        ('sqlite', {}),
        ('annlite', {'n_dim': 256}),
        ('qdrant', {'n_dim': 256}),
        ('elasticsearch', {'n_dim': 256}),
        ('redis', {'n_dim': 256}),
    ],
)
@pytest.mark.parametrize(
    'metric_fn, kwargs',
    [
        ('r_precision', {}),
        ('precision_at_k', {}),
        ('hit_at_k', {}),
        ('average_precision', {}),
        ('reciprocal_rank', {}),
        ('recall_at_k', {'max_rel': 9}),
        ('f1_score_at_k', {'max_rel': 9}),
        ('ndcg_at_k', {}),
    ],
)
def test_eval_mixin_perfect_match_labeled(
    metric_fn, kwargs, storage, config, start_storage
):
    da1 = DocumentArray.empty(10)
    for d in da1:
        d.tags = {'label': 'A'}
    da1.embeddings = np.random.random([10, 256])
    da1_index = DocumentArray(da1, storage=storage, config=config)
<<<<<<< HEAD
    for d in da1_index:
        d.tags = {'label': 'A'}
    da1.match(da1_index, exclude_self=True)
    r = da1.evaluate(metrics=metric_fn, **kwargs)[metric_fn]
=======
    da1.match(da1_index, exclude_self=True)
    r = da1.evaluate(metric=metric_fn, **kwargs)
>>>>>>> ea1ccf2f
    assert isinstance(r, float)
    assert r == 1.0
    for d in da1:
        assert d.evaluations[metric_fn].value == 1.0


@pytest.mark.parametrize(
    'storage, config',
    [
        ('memory', {}),
        ('weaviate', {}),
        ('sqlite', {}),
        ('annlite', {'n_dim': 256}),
        ('qdrant', {'n_dim': 256}),
        ('elasticsearch', {'n_dim': 256}),
        ('redis', {'n_dim': 256}),
    ],
)
@pytest.mark.parametrize(
    'metric_fn, kwargs',
    [
        ('r_precision', {}),
        ('precision_at_k', {}),
        ('hit_at_k', {}),
        ('average_precision', {}),
        ('reciprocal_rank', {}),
        ('recall_at_k', {'max_rel': 9}),
        ('f1_score_at_k', {'max_rel': 9}),
        ('ndcg_at_k', {}),
    ],
)
def test_eval_mixin_zero_labeled(storage, config, metric_fn, start_storage, kwargs):
    da1 = DocumentArray.empty(10)
    for d in da1:
        d.tags = {'label': 'A'}
    da1.embeddings = np.random.random([10, 256])
    da2 = copy.deepcopy(da1)
    for d in da2:
        d.tags = {'label': 'B'}
    da1_index = DocumentArray(da2, storage=storage, config=config)
    da1.match(da1_index, exclude_self=True)
<<<<<<< HEAD
    r = da1.evaluate(metric_fn, **kwargs)[metric_fn]
    assert isinstance(r, float)
    assert r == 0.0
    for d in da1:
        d: Document
=======
    r = da1.evaluate(metric_fn, **kwargs)
    assert isinstance(r, float)
    assert r == 0.0
    for d in da1:
>>>>>>> ea1ccf2f
        assert d.evaluations[metric_fn].value == 0.0


@pytest.mark.parametrize(
    'metric_fn, metric_score',
    [
        ('r_precision', 1.0 / 3),
        ('precision_at_k', 1.0 / 3),
        ('hit_at_k', 1.0),
        ('average_precision', (1.0 + 0.5 + (1.0 / 3)) / 3),
        ('reciprocal_rank', (1.0 + 0.5 + (1.0 / 3)) / 3),
        ('recall_at_k', 1.0 / 3),
        ('f1_score_at_k', 1.0 / 3),
        ('dcg_at_k', (1.0 + 1.0 + 0.6309) / 3),
    ],
)
def test_eval_mixin_one_of_n_labeled(metric_fn, metric_score):
    da = DocumentArray([Document(text=str(i), tags={'label': i}) for i in range(3)])
    for d in da:
        d.matches = da
<<<<<<< HEAD
    r = da.evaluate(metric_fn)[metric_fn]
=======
    r = da.evaluate(metric_fn)
>>>>>>> ea1ccf2f
    assert abs(r - metric_score) < 0.001


@pytest.mark.parametrize(
    'storage, config',
    [
        ('memory', {}),
        ('weaviate', {}),
        ('sqlite', {}),
        ('annlite', {'n_dim': 256}),
        ('qdrant', {'n_dim': 256}),
        ('elasticsearch', {'n_dim': 256}),
        ('redis', {'n_dim': 256}),
    ],
)
@pytest.mark.parametrize(
    'metric_fn, kwargs',
    [
        ('r_precision', {}),
        ('precision_at_k', {}),
        ('hit_at_k', {}),
        ('average_precision', {}),
        ('reciprocal_rank', {}),
        ('recall_at_k', {'max_rel': 9}),
        ('f1_score_at_k', {'max_rel': 9}),
        ('ndcg_at_k', {}),
    ],
)
def test_eval_mixin_zero_match(storage, config, metric_fn, start_storage, kwargs):
    da1 = DocumentArray.empty(10)
    da1.embeddings = np.random.random([10, 256])
    da1_index = DocumentArray(da1, storage=storage, config=config)
    da1.match(da1_index, exclude_self=True)

    da2 = copy.deepcopy(da1)
    da2.embeddings = np.random.random([10, 256])
    da2_index = DocumentArray(da2, storage=storage, config=config)
    da2.match(da2_index, exclude_self=True)

<<<<<<< HEAD
    r = da1.evaluate(ground_truth=da2, metrics=metric_fn, **kwargs)[metric_fn]
=======
    r = da1.evaluate(ground_truth=da2, metric=metric_fn, **kwargs)
>>>>>>> ea1ccf2f
    assert isinstance(r, float)
    assert r == 1.0
    for d in da1:
        d: Document
        assert d.evaluations[metric_fn].value == 1.0


@pytest.mark.parametrize(
    'storage, config',
    [
        ('memory', {}),
        ('weaviate', {}),
        ('sqlite', {}),
        ('annlite', {'n_dim': 256}),
        ('qdrant', {'n_dim': 256}),
        ('elasticsearch', {'n_dim': 256}),
        ('redis', {'n_dim': 256}),
    ],
)
def test_diff_len_should_raise(storage, config, start_storage):
    da1 = DocumentArray.empty(10)
    da2 = DocumentArray.empty(5)
    for d in da2:
        d.matches.append(da2[0])
    da2 = DocumentArray(da2, storage=storage, config=config)
    with pytest.raises(ValueError):
<<<<<<< HEAD
        da1.evaluate(ground_truth=da2, metrics='precision_at_k')
=======
        da1.evaluate(ground_truth=da2, metric='precision_at_k')
>>>>>>> ea1ccf2f


@pytest.mark.parametrize(
    'storage, config',
    [
        ('memory', {}),
        ('weaviate', {}),
        ('sqlite', {}),
        ('annlite', {'n_dim': 256}),
        ('qdrant', {'n_dim': 256}),
        ('elasticsearch', {'n_dim': 256}),
        ('redis', {'n_dim': 256}),
    ],
)
def test_diff_hash_fun_should_raise(storage, config, start_storage):
    da1 = DocumentArray.empty(10)
    da2 = DocumentArray.empty(5)
    for d in da2:
        d.matches.append(da2[0])
    da2 = DocumentArray(da2, storage=storage, config=config)
    with pytest.raises(ValueError):
<<<<<<< HEAD
        da1.evaluate(ground_truth=da2, metrics='precision_at_k')
=======
        da1.evaluate(ground_truth=da2, metric='precision_at_k')
>>>>>>> ea1ccf2f


@pytest.mark.parametrize(
    'storage, config',
    [
        ('memory', {}),
        ('weaviate', {}),
        ('sqlite', {}),
        ('annlite', {'n_dim': 3}),
        ('qdrant', {'n_dim': 3}),
        ('elasticsearch', {'n_dim': 3}),
        ('redis', {'n_dim': 3}),
    ],
)
def test_same_hash_same_len_fun_should_work(storage, config, start_storage):
    da1 = DocumentArray.empty(10)
    da1.embeddings = np.random.random([10, 3])
    da1_index = DocumentArray(da1, storage=storage, config=config)
    da1.match(da1_index)
    da2 = DocumentArray.empty(10)
    da2.embeddings = np.random.random([10, 3])
    da2_index = DocumentArray(da1, storage=storage, config=config)
    da2.match(da2_index)
    with pytest.raises(ValueError):
<<<<<<< HEAD
        da1.evaluate(ground_truth=da2, metrics='precision_at_k')
    for d1, d2 in zip(da1, da2):
        d1.id = d2.id

    da1.evaluate(ground_truth=da2, metrics='precision_at_k')
=======
        da1.evaluate(ground_truth=da2, metric='precision_at_k')
    for d1, d2 in zip(da1, da2):
        d1.id = d2.id

    da1.evaluate(ground_truth=da2, metric='precision_at_k')
>>>>>>> ea1ccf2f


@pytest.mark.parametrize(
    'storage, config',
    [
        ('memory', {}),
        ('weaviate', {}),
        ('sqlite', {}),
        ('annlite', {'n_dim': 3}),
        ('qdrant', {'n_dim': 3}),
        ('elasticsearch', {'n_dim': 3}),
        ('redis', {'n_dim': 3}),
    ],
)
def test_adding_noise(storage, config, start_storage):
    da = DocumentArray.empty(10)

    da.embeddings = np.random.random([10, 3])
    da_index = DocumentArray(da, storage=storage, config=config)
    da.match(da_index, exclude_self=True)

    da2 = copy.deepcopy(da)

    for d in da2:
        d.matches.extend(DocumentArray.empty(10))
        d.matches = d.matches.shuffle()

<<<<<<< HEAD
    assert da2.evaluate(ground_truth=da, metrics='precision_at_k', k=10) < 1.0
=======
    assert da2.evaluate(ground_truth=da, metric='precision_at_k', k=10) < 1.0
>>>>>>> ea1ccf2f

    for d in da2:
        assert 0.0 < d.evaluations['precision_at_k'].value < 1.0


@pytest.mark.parametrize(
    'storage, config',
    [
        ('memory', {}),
        ('weaviate', {}),
        ('sqlite', {}),
        ('annlite', {'n_dim': 128}),
        ('qdrant', {'n_dim': 128}),
        ('elasticsearch', {'n_dim': 128}),
        ('redis', {'n_dim': 128}),
    ],
)
@pytest.mark.parametrize(
    'metric_fn, kwargs',
    [
        ('recall_at_k', {}),
        ('f1_score_at_k', {}),
    ],
)
def test_diff_match_len_in_gd(storage, config, metric_fn, start_storage, kwargs):
    da1 = DocumentArray.empty(10)
    da1.embeddings = np.random.random([10, 128])
    da1_index = DocumentArray(da1, storage=storage, config=config)
    da1.match(da1, exclude_self=True)

    da2 = copy.deepcopy(da1)
    da2.embeddings = np.random.random([10, 128])
    da2_index = DocumentArray(da2, storage=storage, config=config)
    da2.match(da2_index, exclude_self=True)
    # pop some matches from first document
    da2[0].matches.pop(8)

<<<<<<< HEAD
    r = da1.evaluate(ground_truth=da2, metrics=metric_fn, **kwargs)[metric_fn]
=======
    r = da1.evaluate(ground_truth=da2, metric=metric_fn, **kwargs)
>>>>>>> ea1ccf2f
    assert isinstance(r, float)
    np.testing.assert_allclose(r, 1.0, rtol=1e-2)  #
    for d in da1:
        d: Document
        # f1_score does not yield 1 for the first document as one of the match is missing
        assert d.evaluations[metric_fn].value > 0.9


@pytest.mark.parametrize(
    'storage, config',
    [
        ('memory', {}),
        ('weaviate', {}),
        ('sqlite', {}),
        ('annlite', {'n_dim': 256}),
        ('qdrant', {'n_dim': 256}),
        ('elasticsearch', {'n_dim': 256}),
        ('redis', {'n_dim': 256}),
    ],
)
def test_empty_da_should_raise(storage, config, start_storage):
    da = DocumentArray([], storage=storage, config=config)
    with pytest.raises(ValueError):
<<<<<<< HEAD
        da.evaluate(metrics='precision_at_k')
=======
        da.evaluate(metric='precision_at_k')
>>>>>>> ea1ccf2f


@pytest.mark.parametrize(
    'storage, config',
    [
        ('memory', {}),
        ('weaviate', {}),
        ('sqlite', {}),
        ('annlite', {'n_dim': 256}),
        ('qdrant', {'n_dim': 256}),
        ('elasticsearch', {'n_dim': 256}),
        ('redis', {'n_dim': 256}),
    ],
)
def test_missing_groundtruth_should_raise(storage, config, start_storage):
    da = DocumentArray(DocumentArray.empty(10), storage=storage, config=config)
    with pytest.raises(RuntimeError):
<<<<<<< HEAD
        da.evaluate(metrics='precision_at_k')
=======
        da.evaluate(metric='precision_at_k')
>>>>>>> ea1ccf2f


@pytest.mark.parametrize(
    'storage, config',
    [
        ('memory', {}),
        ('weaviate', {}),
        ('sqlite', {}),
        ('annlite', {'n_dim': 256}),
        ('qdrant', {'n_dim': 256}),
        ('elasticsearch', {'n_dim': 256}),
        ('redis', {'n_dim': 256}),
    ],
)
def test_useless_groundtruth_warning_should_raise(storage, config, start_storage):
    da1 = DocumentArray.empty(10)
    for d in da1:
        d.tags = {'label': 'A'}
    da1.embeddings = np.random.random([10, 256])
    da1_index = DocumentArray(da1, storage=storage, config=config)
<<<<<<< HEAD
    for d in da1_index:
        d.tags = {'label': 'A'}
    da1.match(da1_index, exclude_self=True)
    da2 = DocumentArray.empty(10)
    with pytest.warns(UserWarning):
        da1.evaluate(ground_truth=da2, metrics='precision_at_k')
=======
    da1.match(da1_index, exclude_self=True)
    da2 = DocumentArray.empty(10)
    with pytest.warns(UserWarning):
        da1.evaluate(ground_truth=da2, metric='precision_at_k')
>>>>>>> ea1ccf2f
<|MERGE_RESOLUTION|>--- conflicted
+++ resolved
@@ -36,13 +36,9 @@
     da1.embeddings = np.random.random([10, 256])
     da1_index = DocumentArray(da1, storage=storage, config=config)
     da1.match(da1_index, exclude_self=True)
-<<<<<<< HEAD
     r = da1.evaluate(ground_truth=da1, metrics=metric_fn, strict=False, **kwargs)[
         metric_fn
     ]
-=======
-    r = da1.evaluate(ground_truth=da1, metric=metric_fn, strict=False, **kwargs)
->>>>>>> ea1ccf2f
     assert isinstance(r, float)
     assert r == 1.0
     for d in da1:
@@ -82,15 +78,8 @@
         d.tags = {'label': 'A'}
     da1.embeddings = np.random.random([10, 256])
     da1_index = DocumentArray(da1, storage=storage, config=config)
-<<<<<<< HEAD
-    for d in da1_index:
-        d.tags = {'label': 'A'}
     da1.match(da1_index, exclude_self=True)
     r = da1.evaluate(metrics=metric_fn, **kwargs)[metric_fn]
-=======
-    da1.match(da1_index, exclude_self=True)
-    r = da1.evaluate(metric=metric_fn, **kwargs)
->>>>>>> ea1ccf2f
     assert isinstance(r, float)
     assert r == 1.0
     for d in da1:
@@ -132,18 +121,10 @@
         d.tags = {'label': 'B'}
     da1_index = DocumentArray(da2, storage=storage, config=config)
     da1.match(da1_index, exclude_self=True)
-<<<<<<< HEAD
     r = da1.evaluate(metric_fn, **kwargs)[metric_fn]
     assert isinstance(r, float)
     assert r == 0.0
     for d in da1:
-        d: Document
-=======
-    r = da1.evaluate(metric_fn, **kwargs)
-    assert isinstance(r, float)
-    assert r == 0.0
-    for d in da1:
->>>>>>> ea1ccf2f
         assert d.evaluations[metric_fn].value == 0.0
 
 
@@ -164,11 +145,7 @@
     da = DocumentArray([Document(text=str(i), tags={'label': i}) for i in range(3)])
     for d in da:
         d.matches = da
-<<<<<<< HEAD
     r = da.evaluate(metric_fn)[metric_fn]
-=======
-    r = da.evaluate(metric_fn)
->>>>>>> ea1ccf2f
     assert abs(r - metric_score) < 0.001
 
 
@@ -208,11 +185,7 @@
     da2_index = DocumentArray(da2, storage=storage, config=config)
     da2.match(da2_index, exclude_self=True)
 
-<<<<<<< HEAD
     r = da1.evaluate(ground_truth=da2, metrics=metric_fn, **kwargs)[metric_fn]
-=======
-    r = da1.evaluate(ground_truth=da2, metric=metric_fn, **kwargs)
->>>>>>> ea1ccf2f
     assert isinstance(r, float)
     assert r == 1.0
     for d in da1:
@@ -239,11 +212,7 @@
         d.matches.append(da2[0])
     da2 = DocumentArray(da2, storage=storage, config=config)
     with pytest.raises(ValueError):
-<<<<<<< HEAD
         da1.evaluate(ground_truth=da2, metrics='precision_at_k')
-=======
-        da1.evaluate(ground_truth=da2, metric='precision_at_k')
->>>>>>> ea1ccf2f
 
 
 @pytest.mark.parametrize(
@@ -265,11 +234,7 @@
         d.matches.append(da2[0])
     da2 = DocumentArray(da2, storage=storage, config=config)
     with pytest.raises(ValueError):
-<<<<<<< HEAD
         da1.evaluate(ground_truth=da2, metrics='precision_at_k')
-=======
-        da1.evaluate(ground_truth=da2, metric='precision_at_k')
->>>>>>> ea1ccf2f
 
 
 @pytest.mark.parametrize(
@@ -294,19 +259,11 @@
     da2_index = DocumentArray(da1, storage=storage, config=config)
     da2.match(da2_index)
     with pytest.raises(ValueError):
-<<<<<<< HEAD
         da1.evaluate(ground_truth=da2, metrics='precision_at_k')
     for d1, d2 in zip(da1, da2):
         d1.id = d2.id
 
     da1.evaluate(ground_truth=da2, metrics='precision_at_k')
-=======
-        da1.evaluate(ground_truth=da2, metric='precision_at_k')
-    for d1, d2 in zip(da1, da2):
-        d1.id = d2.id
-
-    da1.evaluate(ground_truth=da2, metric='precision_at_k')
->>>>>>> ea1ccf2f
 
 
 @pytest.mark.parametrize(
@@ -334,11 +291,7 @@
         d.matches.extend(DocumentArray.empty(10))
         d.matches = d.matches.shuffle()
 
-<<<<<<< HEAD
     assert da2.evaluate(ground_truth=da, metrics='precision_at_k', k=10) < 1.0
-=======
-    assert da2.evaluate(ground_truth=da, metric='precision_at_k', k=10) < 1.0
->>>>>>> ea1ccf2f
 
     for d in da2:
         assert 0.0 < d.evaluations['precision_at_k'].value < 1.0
@@ -376,11 +329,7 @@
     # pop some matches from first document
     da2[0].matches.pop(8)
 
-<<<<<<< HEAD
     r = da1.evaluate(ground_truth=da2, metrics=metric_fn, **kwargs)[metric_fn]
-=======
-    r = da1.evaluate(ground_truth=da2, metric=metric_fn, **kwargs)
->>>>>>> ea1ccf2f
     assert isinstance(r, float)
     np.testing.assert_allclose(r, 1.0, rtol=1e-2)  #
     for d in da1:
@@ -404,11 +353,7 @@
 def test_empty_da_should_raise(storage, config, start_storage):
     da = DocumentArray([], storage=storage, config=config)
     with pytest.raises(ValueError):
-<<<<<<< HEAD
         da.evaluate(metrics='precision_at_k')
-=======
-        da.evaluate(metric='precision_at_k')
->>>>>>> ea1ccf2f
 
 
 @pytest.mark.parametrize(
@@ -426,11 +371,7 @@
 def test_missing_groundtruth_should_raise(storage, config, start_storage):
     da = DocumentArray(DocumentArray.empty(10), storage=storage, config=config)
     with pytest.raises(RuntimeError):
-<<<<<<< HEAD
         da.evaluate(metrics='precision_at_k')
-=======
-        da.evaluate(metric='precision_at_k')
->>>>>>> ea1ccf2f
 
 
 @pytest.mark.parametrize(
@@ -451,16 +392,7 @@
         d.tags = {'label': 'A'}
     da1.embeddings = np.random.random([10, 256])
     da1_index = DocumentArray(da1, storage=storage, config=config)
-<<<<<<< HEAD
-    for d in da1_index:
-        d.tags = {'label': 'A'}
     da1.match(da1_index, exclude_self=True)
     da2 = DocumentArray.empty(10)
     with pytest.warns(UserWarning):
-        da1.evaluate(ground_truth=da2, metrics='precision_at_k')
-=======
-    da1.match(da1_index, exclude_self=True)
-    da2 = DocumentArray.empty(10)
-    with pytest.warns(UserWarning):
-        da1.evaluate(ground_truth=da2, metric='precision_at_k')
->>>>>>> ea1ccf2f
+        da1.evaluate(ground_truth=da2, metrics='precision_at_k')